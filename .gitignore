--- conflicted
+++ resolved
@@ -19,8 +19,4 @@
 cache.txt
 .ruff_cache
 *_secrets.json
-<<<<<<< HEAD
-ollama
-=======
-ollama
->>>>>>> d84173c4
+ollama